--- conflicted
+++ resolved
@@ -69,24 +69,19 @@
 
     :param float sigma: Standard deviation of the noise.
     '''
-    def __init__(self, sigma=1):
+    def __init__(self, sigma=1.):
         super().__init__()
 
-        self.sigma2 = 1/(sigma**2)
+        self.norm = 1/(sigma**2)
 
     def f(self, x, y):
-        return self.sigma2*(x-y).flatten().pow(2).sum()/2
+        return self.norm*(x-y).flatten().pow(2).sum()/2
 
     def grad_f(self, x, y):
-        return self.sigma2*(x-y)
+        return self.norm*(x-y)
 
-<<<<<<< HEAD
     def prox(self, x, y, physics, gamma):  # used to be in L2 but needs to be moved at the level of the data fidelity!!
         return physics.prox_l2(x, y, self.norm*gamma)
-=======
-    def prox(self, x, y, physics, stepsize):  # used to be in L2 but needs to be moved at the level of the data fidelity!!
-        return physics.prox_l2(x, y, self.sigma2*stepsize)
->>>>>>> eea90292
 
     def prox_f(self, x, y, gamma):  # Should be this instead?
         r'''
@@ -139,11 +134,7 @@
 
     :param float bkg: background level :math:`\beta`.
     '''
-<<<<<<< HEAD
     def __init__(self, gain=1., bkg=0, normalize=True):
-=======
-    def __init__(self, bkg=0.):
->>>>>>> eea90292
         super().__init__()
         self.bkg = bkg
         self.gain = gain
