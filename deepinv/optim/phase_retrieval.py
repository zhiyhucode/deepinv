import os

from matplotlib.patches import Patch
import matplotlib.pyplot as plt
import numpy as np
import pandas as pd
import seaborn as sns
import torch
import yaml

from deepinv.utils.demo import load_url_image, get_image_url


def permute(arr: torch.tensor) -> torch.tensor:
    # Step 1: Create a permutation for values in range [0, 255]
    permuted_values = np.random.permutation(256)

    # Step 2: Create a mapping from original values to permuted values
    value_mapping = {i: permuted_values[i] for i in range(256)}

    # Step 3: Apply the mapping to the original array
    permuted_array = np.vectorize(value_mapping.get)(arr.cpu() * 255)

    return torch.from_numpy(permuted_array) / 255


def generate_signal(
    shape,
    mode: tuple[str, str] = ("unit", "shepp-logan"),
    transform=None,
    config: dict = None,
    phase_range=(-torch.pi, torch.pi),
    dtype=torch.complex64,
    device="cpu",
):

    if len(mode) == 1:
        if mode[0] == "adversarial":
            x = config["physics"].get_adversarial(n_layers=config["n_layers"])
        else:
            raise ValueError("Invalid mode.")

    if len(mode) == 2:
        if mode[0] == "unit":
            mag = torch.ones(shape, device=device)
        elif mode[0] == "random":
            mag = config["max_scale"] * torch.rand(shape, device=device)
        elif mode[0] == "delta":
            mag = torch.zeros(shape, device=device)
            center = tuple(x // 2 for x in shape)
            mag[center] = 1
        else:
            raise ValueError("Invalid magnitude mode.")

        if mode[1] == "shepp-logan":
            url = get_image_url("SheppLogan.png")
            phase = load_url_image(
                url=url,
                img_size=shape[-1],
                grayscale=True,
                resize_mode="resize",
                device=device,
            )
        elif mode[1] == "random":
            # random phase signal
            phase = torch.rand(shape, device=device)
        elif mode[1] == "delta":
            phase = torch.zeros(shape, device=device)
            # randomly select one element of phase and set it to 1
            idx = tuple(np.random.randint(0, s) for s in shape)
            phase[idx] = 1
        elif mode[1] == "constant":
            phase = torch.zeros(shape, dtype=dtype, device=device)
        elif mode[1] == "polar":
            # Create a tensor of probabilities (0.5 for each element)
            probabilities = torch.full(shape, 0.5)
            # Generate a tensor with values 0 or 1, with a 50% chance for each
            phase = torch.bernoulli(probabilities)
        else:
            raise ValueError("Invalid mode.")

        if transform:
            if transform == "reverse":
                phase = 1 - phase
            elif transform == "permute":
                phase = permute(phase)
            elif transform == "noise":
                phase = (
                    phase * (1 - config["noise_ratio"])
                    + torch.rand_like(phase) * config["noise_ratio"]
                )
            else:
                raise ValueError("Invalid transform.")

        # generate phase signal
        # the phase is computed as pi*x - 0.5pi, where x is the original image.
        x = mag * torch.exp(
            1j * phase * (phase_range[1] - phase_range[0]) + 1j * phase_range[0]
        ).to(dtype).to(device)

    return x


def default_preprocessing(y, physics):
    r"""
    Default preprocessing function for spectral methods.

    The output of the preprocessing function is given by:

    .. math::
        \max(1 - 1/y, -5).

    :param torch.Tensor y: Measurements.
    :param deepinv.physics.Physics physics: Instance of the physics modeling the forward matrix.

    :return: The preprocessing function values evaluated at y.
    """
    return torch.max(1 - 1 / y, torch.tensor(-5.0))


def correct_global_phase(
    x_recon: torch.Tensor,
    x: torch.Tensor,
    threshold: float = 1e-5,
    verbose: bool = False,
) -> torch.Tensor:
    r"""
        Corrects the global phase of the reconstructed image.

    .. warning::

        Do not mix the order of the reconstructed and original images since this function modifies x_recon in place.


        The global phase shift is comptued per image and per channel as:

        .. math::
            e^{-i \phi} = \frac{\conj{\hat{x}} \cdot x}{|x|^2},

        where :math:`\conj{\hat{x}}` is the complex conjugate of the reconstructed image, :math:`x` is the reference image, and :math:`|x|^2` is the squared magnitude of the reference image.

        The global phase shift is then applied to the reconstructed image as:

        .. math::
            \hat{x} = \hat{x} \cdot e^{-i \phi},

        for the corresponding image and channel.

        :param torch.Tensor x_recon: Reconstructed image.
        :param torch.Tensor x: Original image.
        :param float threshold: Threshold to determine if the global phase shift is constant. Default is 1e-5.
        :param bool verbose: If True, prints information about the global phase shift. Default is False.

        :return: The corrected image.
    """
    assert x_recon.shape == x.shape, "The shapes of the images should be the same."
    assert (
        len(x_recon.shape) == 4
    ), "The images should be input with shape (N, C, H, W) "

    n_imgs = x_recon.shape[0]
    n_channels = x_recon.shape[1]

    for i in range(n_imgs):
        for j in range(n_channels):
            e_minus_phi = (x_recon[i, j].conj() * x[i, j]) / (x[i, j].abs() ** 2)
            if e_minus_phi.var() < threshold:
                if verbose:
                    print(f"Image {i}, channel {j} has a constant global phase shift.")
            else:
                if verbose:
                    print(f"Image {i}, channel {j} does not have a global phase shift.")
            e_minus_phi = e_minus_phi.mean()
            x_recon[i, j] = x_recon[i, j] * e_minus_phi

    return x_recon


def cosine_similarity(a: torch.Tensor, b: torch.Tensor):
    r"""
    Compute the cosine similarity between two images.

    The cosine similarity is computed as:

    .. math::
        \text{cosine\_similarity} = \frac{a \cdot b}{\|a\| \cdot \|b\|}.

    The value range is [0,1], higher values indicate higher similarity.
    If one image is a scaled version of the other, i.e., :math:`a = c * b` where :math:`c` is a nonzero complex number, then the cosine similarity will be 1.

    :param torch.Tensor a: First image.
    :param torch.Tensor b: Second image.
    :return: The cosine similarity between the two images."""
    assert a.shape == b.shape
    a = a.flatten()
    b = b.flatten()
    norm_a = torch.sqrt(torch.dot(a.conj(), a).real)
    norm_b = torch.sqrt(torch.dot(b.conj(), b).real)
    return torch.abs(torch.dot(a.conj(), b)) / (norm_a * norm_b)


def spectral_methods(
    y: torch.Tensor,
    physics,
    x=None,
    n_iter=50,
    preprocessing=default_preprocessing,
    lamb=10.0,
    x_true=None,
    log: bool = False,
    log_metric=cosine_similarity,
    early_stop: bool = True,
    rtol: float = 1e-5,
    verbose: bool = False,
):
    r"""
    Utility function for spectral methods.

    This function runs the Spectral Methods algorithm to find the principal eigenvector of the regularized weighted covariance matrix:
    
    .. math::
        \begin{equation*}
        M = \conj{B} \text{diag}(T(y)) B + \lambda I,
        \end{equation*}
    
    where :math:`B` is the linear operator of the phase retrieval class, :math:`T(\cdot)` is a preprocessing function for the measurements, and :math:`I` is the identity matrix of corresponding dimensions. Parameter :math:`\lambda` tunes the strength of regularization.

    To find the principal eigenvector, the function runs power iteration which is given by

    .. math::
        \begin{equation*}
        \begin{aligned}
        x_{k+1} &= M x_k \\
        x_{k+1} &= \frac{x_{k+1}}{\|x_{k+1}\|},
        \end{aligned}
        \end{equation*}
  
    :param torch.Tensor y: Measurements.
    :param deepinv.physics.Physics physics: Instance of the physics modeling the forward matrix.
    :param torch.Tensor x: Initial guess for the signals :math:`x_0`.
    :param int n_iter: Number of iterations.
    :param Callable preprocessing: Function to preprocess the measurements. Default is :math:`\max(1 - 1/x, -5)`.
    :param float lamb: Regularization parameter. Default is 10.
    :param bool log: Whether to log the metrics. Default is False.
    :param Callable log_metric: Metric to log. Default is cosine similarity.
    :param bool early_stop: Whether to early stop the iterations. Default is True.
    :param float rtol: Relative tolerance for early stopping. Default is 1e-5.
    :param bool verbose: If True, prints information in case of an early stop. Default is False.

    :return: The estimated signals :math:`x`.
    """
    if x is None:
        # always use randn for initial guess, never use rand!
        x = torch.randn(
            (y.shape[0],) + physics.input_shape,
            dtype=physics.dtype,
            device=physics.device,
        )

    if log is True:
        metrics = []

    #! estimate the norm of x using y
    #! for the i.i.d. case, we have norm(x) = sqrt(sum(y)/A_squared_mean)
    #! for the structured case, when the mean of the squared diagonal elements is 1, we have norm(x) = sqrt(sum(y)), otherwise y gets scaled by the mean to the power of number of layers
    norm_x = torch.sqrt(y.sum())

    x = x.to(torch.cfloat)
    # y should have mean 1
    y = y / torch.mean(y)
    diag_T = preprocessing(y, physics)
    diag_T = diag_T.to(torch.cfloat)
    for i in range(n_iter):
        x_new = physics.B(x)
        x_new = diag_T * x_new
        x_new = physics.B_adjoint(x_new)
        x_new = x_new + lamb * x
        x_new = x_new / torch.linalg.norm(x_new)
        if log:
            metrics.append(log_metric(x_new, x_true))
        if early_stop:
            if torch.linalg.norm(x_new - x) / torch.linalg.norm(x) < rtol:
                if verbose:
                    print(f"Power iteration early stopped at iteration {i}.")
                break
        x = x_new
    #! change the norm of x so that it matches the norm of true x
    x = x * norm_x
    if log:
        return x, metrics
    else:
        return x


def spectral_methods_wrapper(y, physics, n_iter=5000, **kwargs):
<<<<<<< HEAD
=======
    r"""
    Wrapper for spectral methods.

    This function wrapper can be used as the custom_init option when building optimizers.

    :param torch.Tensor y: Measurements.
    :param deepinv.physics.Physics physics: Instance of the physics modeling the forward matrix.
    :param int n_iter: Number of iterations.

    :return: The estimated signals :math:`x` and :math:`z` packed in a dictionary.
    """
>>>>>>> efa55e1f
    x = spectral_methods(y, physics, n_iter=n_iter, **kwargs)
    z = x.detach().clone()
    return {"est": (x, z)}


def plot_error_bars(
    oversamplings,
    datasets,
    labels,
    xlim=None,
    xticks=None,
    ylim=None,
    yticks=None,
    axis=1,
    title: str = None,
    xlabel="Oversampling Ratio",
    ylabel="Cosine Similarity",
    xscale="linear",
    yscale="linear",
    save_dir: str = None,
    figsize=(10, 6),
    marker=".",
    markersize=10,
    capsize=5,
    font="Times New Roman",
    fontsize=14,
    labelsize=16,
    ticksize=16,
    error_bar="quantile",
    quantiles=[0.10, 0.50, 0.90],
    error_bar_linestyle="--",
    structured_color="red",
    iid_color="blue",
    plot="other",
    legend_loc="upper left",
    transparent=True,
    show=True,
    bbox_inches="tight",
):

    # Generate a color palette
    palette = sns.color_palette(n_colors=len(datasets))

    plt.rcParams["font.family"] = font
    plt.rcParams["font.size"] = fontsize
    plt.rcParams["axes.labelsize"] = labelsize
    plt.figure(figsize=figsize)

    for i, (oversampling, data, label) in enumerate(
        zip(oversamplings, datasets, labels)
    ):
        print(label)
        data = data.copy()

        if plot == "reconstruction":
            if "structured" in label:
                color = structured_color
            elif "iid" in label:
                color = iid_color
        elif plot == "layer":
            if "1 layer" in label:
                color = palette[0]
            elif "1.5 layers" in label:
                color = palette[1]
            elif "2 layers" in label:
                color = palette[2]
            elif "3 layers" in label:
                color = palette[3]
            elif "haar" in label:
                color = palette[4]
        elif plot == "time":
            color = palette[i]
        else:
            color = palette[i]

        if "gd rand" in label:
            linestyle = ":"
        elif "gd spec" in label:
            linestyle = "-"
        elif "spec" in label:
            linestyle = "--"
        else:
            linestyle = "-"

        print(color, label)
        # Calculate statistics
        if type(data) == torch.Tensor:
            std_vals = data.std(dim=1).numpy()
            avg_vals = data.mean(dim=1).numpy()
            min_vals = avg_vals - std_vals
            max_vals = avg_vals + std_vals
        elif type(data) == pd.DataFrame:
            # if plot == "reconstruction" or plot == "layer":
            for column in data.columns:
                if "repeat" not in column:
                    data.drop(columns=column, inplace=True)
            if error_bar == "quantile":
                min_vals = data.quantile(quantiles[0], axis=axis).values
                avg_vals = data.quantile(quantiles[1], axis=axis).values
                max_vals = data.quantile(quantiles[2], axis=axis).values
            elif error_bar == "std":
                avg_vals = data.mean(axis=axis).values
                std_vals = data.std(axis=axis).values
                min_vals = avg_vals - std_vals
                max_vals = avg_vals + std_vals

        # Calculate error bars
        yerr_lower = avg_vals - min_vals
        yerr_upper = max_vals - avg_vals

        # Prepare data for plotting
        df = pd.DataFrame(
            {
                "x": oversampling,
                "mid": avg_vals,
                "yerr_lower": yerr_lower,
                "yerr_upper": yerr_upper,
            }
        )

        # Plotting
        ax = sns.lineplot(
            data=df,
            x="x",
            y="mid",
            marker=marker,
            label=label,
            color=color,
            markersize=markersize,
            linestyle=linestyle,
            zorder=2,
        )
        if plot != "time":
            # Adding error bars
            eb = ax.errorbar(
                df["x"],
                df["mid"],
                yerr=[df["yerr_lower"], df["yerr_upper"]],
                fmt=marker,
                capsize=capsize,
                color=color,
                zorder=2,
            )
            eb[-1][0].set_linestyle(error_bar_linestyle)

    if plot == "reconstruction":
        legend_contents = [
            (Patch(visible=False), r"$\bf{Model}$"),
            (
                plt.Line2D([], [], linestyle="-", color=structured_color),
                "structured random",
            ),
            (plt.Line2D([], [], linestyle="-", color=iid_color), "i.i.d. random"),
            # (Patch(visible=False), ''),  # spacer
            (Patch(visible=False), r"$\bf{Algorithm}$"),
            (plt.Line2D([], [], linestyle="-", marker=".", color="black"), "GD + SM"),
            (plt.Line2D([], [], linestyle="--", marker=".", color="black"), "SM"),
            (plt.Line2D([], [], linestyle=":", marker=".", color="black"), "GD"),
        ]
        legend = ax.legend(*zip(*legend_contents), loc=legend_loc)
    elif plot == "layer":
        legend_contents = [
            (Patch(visible=False), "$\\bf{Structure}$"),
            (plt.Line2D([], [], linestyle="-", color=palette[0]), "FD"),
            (plt.Line2D([], [], linestyle="-", color=palette[1]), "FDF"),
            (plt.Line2D([], [], linestyle="-", color=palette[2]), "FDFD"),
            (plt.Line2D([], [], linestyle="-", color=palette[3]), "FDFDFD"),
            (plt.Line2D([], [], linestyle="-", color=palette[4]), "Random Unitary"),
            # (Patch(visible=False), ''),  # spacer
            (Patch(visible=False), "$\\bf{Algorithm}$"),
            (plt.Line2D([], [], linestyle="-", marker=".", color="black"), "GD + SM"),
            (plt.Line2D([], [], linestyle="--", marker=".", color="black"), "SM"),
        ]
        legend = ax.legend(*zip(*legend_contents), loc=legend_loc)
    elif plot == "time":
        legend = ax.legend(loc=legend_loc)
    else:
        legend = ax.legend(loc=legend_loc)
    # set legend on the bottom layer
    legend.set_zorder(1)

    # Adding labels and title
    ax.set_xlabel(xlabel)
    ax.set_xscale(xscale)
    ax.set_ylabel(ylabel)
    ax.set_yscale(yscale)
    if xlim:
        ax.set_xlim(xlim, auto=True)
    if xticks:
        ax.set_xticks(xticks)
    if ylim:
        ax.set_ylim(ylim, auto=True)
    if yticks:
        ax.set_yticks(yticks)
    if title:
        ax.set_title(title)

    # Set the tick size
    ax.tick_params(axis="both", which="major", labelsize=ticksize)
    ax.tick_params(axis="both", which="minor", labelsize=ticksize)

    if save_dir is not None:
        plt.savefig(save_dir, transparent=transparent, bbox_inches=bbox_inches)
        print(f"Figure saved to {save_dir}")

    # Show plot
    if show:
        plt.show()<|MERGE_RESOLUTION|>--- conflicted
+++ resolved
@@ -293,20 +293,6 @@
 
 
 def spectral_methods_wrapper(y, physics, n_iter=5000, **kwargs):
-<<<<<<< HEAD
-=======
-    r"""
-    Wrapper for spectral methods.
-
-    This function wrapper can be used as the custom_init option when building optimizers.
-
-    :param torch.Tensor y: Measurements.
-    :param deepinv.physics.Physics physics: Instance of the physics modeling the forward matrix.
-    :param int n_iter: Number of iterations.
-
-    :return: The estimated signals :math:`x` and :math:`z` packed in a dictionary.
-    """
->>>>>>> efa55e1f
     x = spectral_methods(y, physics, n_iter=n_iter, **kwargs)
     z = x.detach().clone()
     return {"est": (x, z)}
