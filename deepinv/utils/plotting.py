import math
import shutil
from pathlib import Path
from collections.abc import Iterable
from typing import List, Tuple, Union
from itertools import zip_longest
from functools import partial
from warnings import warn

import wandb
import torch
import numpy as np
from torchvision.utils import make_grid
import torchvision.transforms as T
import torchvision.transforms.functional as F

import matplotlib.pyplot as plt
from matplotlib.ticker import MaxNLocator
from matplotlib.animation import FuncAnimation
from mpl_toolkits.axes_grid1 import make_axes_locatable


def config_matplotlib(fontsize=17):
    """Config matplotlib for nice plots in the examples."""
    plt.rcParams.update({"font.size": fontsize})
    plt.rcParams["lines.linewidth"] = 2
    plt.rcParams["text.usetex"] = True if shutil.which("latex") else False


def resize_pad_square_tensor(tensor, size):
    r"""
    Resize a tensor BxCxWxH to a square tensor BxCxsizexsize with the same aspect ratio thanks to zero-padding.

    :param torch.Tensor tensor: the tensor to resize.
    :param int size: the new size.
    :return torch.Tensor: the resized tensor.
    """

    class SquarePad:
        def __call__(self, image):
            W, H = image.size
            print(W, H)
            max_wh = np.max([W, H])
            hp = int((max_wh - W) / 2)
            vp = int((max_wh - H) / 2)
            padding = (hp, vp, hp, vp)
            return F.pad(image, padding, fill=0, padding_mode="constant")

    transform = T.Compose([T.ToPILImage(), SquarePad(), T.Resize(size), T.ToTensor()])
    return torch.stack([transform(el) for el in tensor])


def torch2cpu(img):
    if img.shape[1] == 2:  # for complex images (e.g. in MRI)
        img = img.pow(2).sum(dim=1, keepdim=True).sqrt()

    return (
        img[0, :, :, :]
        .clamp(min=0.0, max=1.0)
        .detach()
        .permute(1, 2, 0)
        .squeeze()
        .cpu()
        .numpy()
    )


def prepare_images(x, y, x_net, x_nl=None, rescale_mode="min_max"):
    r"""
    Prepare the images for plotting.

    It prepares the images for plotting by rescaling them and concatenating them in a grid.

    :param torch.Tensor x: Ground truth.
    :param torch.Tensor y: Measurement.
    :param torch.Tensor x_net: Reconstruction network output.
    :param torch.Tensor x_nl: No-learning reconstruction.
    :returns: The images, the titles, the grid image, and the caption.
    """
    with torch.no_grad():
        imgs = [x]
        titles = ["Ground truth"]
        caption = "From left to right: Ground truth, "
        if y.shape == x.shape:
            imgs.append(y)
            titles.append("Measurement")
            caption += "Measurement, "

        if x_nl is not None:
            imgs.append(x_nl)
            titles.append("No learning")
            caption += "No learning, "

        imgs.append(x_net)
        titles.append("Reconstruction")
        caption += "Reconstruction"

        vis_array = torch.cat(imgs, dim=0)
        for i in range(len(vis_array)):
            vis_array[i] = rescale_img(vis_array[i], rescale_mode=rescale_mode)
        grid_image = make_grid(vis_array, nrow=y.shape[0])

    for k in range(len(imgs)):
        imgs[k] = preprocess_img(imgs[k], rescale_mode=rescale_mode)

    return imgs, titles, grid_image, caption


def preprocess_img(im, rescale_mode="min_max"):
    r"""
    Preprocesses an image tensor for plotting.

    :param torch.Tensor im: the image to preprocess.
    :param str rescale_mode: the rescale mode, either 'min_max' or 'clip'.
    :return: the preprocessed image.
    """
    with torch.no_grad():
        if im.shape[1] == 2:  # for complex images
            pimg = im.pow(2).sum(dim=1, keepdim=True).sqrt().type(torch.float32)
        elif im.shape[1] > 3:
            pimg = im.type(torch.float32)
        else:
            if torch.is_complex(im):
                pimg = im.abs().type(torch.float32)
            else:
                pimg = im.type(torch.float32)

        pimg = rescale_img(pimg, rescale_mode=rescale_mode)
    return pimg


def tensor2uint(img):
    img = img.data.squeeze().float().clamp_(0, 1).cpu().numpy()
    if img.ndim == 3:
        img = np.transpose(img, (1, 2, 0))
    return np.uint8((img * 255.0).round())


def numpy2uint(img):
    img = img.clip(0, 1)
    return np.uint8((img * 255.0).round())


def rescale_img(im, rescale_mode="min_max"):
    r"""
    Rescale an image tensor.

    :param torch.Tensor im: the image to rescale.
    :param str rescale_mode: the rescale mode, either 'min_max' or 'clip'.
    :return: the rescaled image.
    """
    img = im.clone()
    if rescale_mode == "min_max":
        shape = img.shape
        img = img.reshape(shape[0], -1)
        mini = img.min(1)[0]
        maxi = img.max(1)[0]
        idx = mini < maxi
        mini = mini[idx].unsqueeze(1)
        maxi = maxi[idx].unsqueeze(1)
        img[idx, :] = (img[idx, :] - mini) / (maxi - mini)
        img = img.reshape(shape)
    elif rescale_mode == "clip":
        img = img.clamp(min=0.0, max=1.0)
    else:
        raise ValueError("rescale_mode has to be either 'min_max' or 'clip'.")
    return img


def plot(
    img_list,
    titles=None,
    save_fn=None,
    save_dir=None,
    tight=True,
    max_imgs=4,
    rescale_mode="min_max",
    show=True,
    figsize=None,
    suptitle=None,
    cmap="gray",
    fontsize=17,
    interpolation="none",
    save: str = None,
    transparent: bool = False,
    cbar=False,
    dpi=1200,
    fig=None,
    axs=None,
    return_fig=False,
    return_axs=False,
):
    r"""
    Plots a list of images.

    The images should be of shape [B,C,H,W] or [C, H, W], where B is the batch size, C is the number of channels,
    H is the height and W is the width. The images are plotted in a grid, where the number of rows is B
    and the number of columns is the length of the list. If the B is bigger than max_imgs, only the first
    batches are plotted.

    .. warning::

        If the number of channels is 2, the magnitude of the complex images is plotted.
        If the number of channels is bigger than 3, only the first 3 channels are plotted.

    We provide flexibility to save plots either side-by-side using ``save_fn`` or as individual images using ``save_dir``.

    Example usage:

    .. doctest::

        import torch
        from deepinv.utils import plot
        img = torch.rand(4, 3, 256, 256)
        plot([img, img, img], titles=["img1", "img2", "img3"], save_dir="test.png")

    .. note::

        Using ``show=True`` calls ``plt.show()`` with blocking (outside notebook environments).
        If this is undesired simply use ``fig = plot(..., show=False, return_fig=True)``
        and plot at your desired location using ``fig.show()``.

    :param list[torch.Tensor], dict[str -> torch.Tensor], torch.Tensor img_list: list of images, single image, or dict of titles: images to plot.
    :param list[str], str, None titles: list of titles for each image, has to be same length as img_list.
    :param None, str, Path save_fn: path to save the plot as a single image (i.e. side-by-side).
    :param None, str, Path save_dir: path to save the plots as individual images.
    :param bool tight: use tight layout.
    :param int max_imgs: maximum number of images to plot.
    :param str rescale_mode: rescale mode, either 'min_max' (images are linearly rescaled between 0 and 1 using their min and max values) or 'clip' (images are clipped between 0 and 1).
    :param bool show: show the image plot.
    :param tuple[int] figsize: size of the figure. If ``None``, calculated from the size of ``img_list``.
    :param str suptitle: title of the figure.
    :param str cmap: colormap to use for the images. Default: gray
    :param str interpolation: interpolation to use for the images. See https://matplotlib.org/stable/gallery/images_contours_and_fields/interpolation_methods.html for more details. Default: none
    :param int dpi: DPI to save images.
    :param None, Figure: matplotlib Figure object to plot on. If None, create new Figure. Defaults to None.
    :param None, Axes: matplotlib Axes object to plot on. If None, create new Axes. Defaults to None.
    :param bool return_fig: return the figure object.
    :param bool return_axs: return the axs object.
    """
    # Use the matplotlib config from deepinv
    config_matplotlib(fontsize=fontsize)

    if save_dir:
        save_dir = Path(save_dir)
        save_dir.mkdir(parents=True, exist_ok=True)

    if isinstance(img_list, torch.Tensor):
        img_list = [img_list]
    elif isinstance(img_list, dict):
        assert titles is None, "titles should be None when img_list is a dictionary"
        titles, img_list = list(img_list.keys()), list(img_list.values())

    for i, img in enumerate(img_list):
        if len(img.shape) == 3:
            img_list[i] = img.unsqueeze(0)

    if isinstance(titles, str):
        titles = [titles]

    imgs = []
    for im in img_list:
        col_imgs = []
        im = preprocess_img(im, rescale_mode=rescale_mode)
        for i in range(min(im.shape[0], max_imgs)):
            col_imgs.append(
                im[i, ...].detach().permute(1, 2, 0).squeeze().cpu().numpy()
            )
        imgs.append(col_imgs)

    if figsize is None:
        figsize = (len(imgs) * 2, len(imgs[0]) * 2)

    if fig is None or axs is None:
        fig, axs = plt.subplots(
            len(imgs[0]),
            len(imgs),
            figsize=figsize,
            squeeze=False,
        )

    if suptitle:
        plt.suptitle(suptitle, size=12)
        fig.subplots_adjust(top=0.75)

    for i, row_imgs in enumerate(imgs):
        for r, img in enumerate(row_imgs):
            im = axs[r, i].imshow(img, cmap=cmap, interpolation=interpolation)
            if cbar:
                divider = make_axes_locatable(axs[r, i])
                cax = divider.append_axes("right", size="5%", pad=0.05)
                colbar = fig.colorbar(im, cax=cax, orientation="vertical")
                colbar.ax.tick_params(labelsize=8)
            if titles and r == 0:
                axs[r, i].set_title(titles[i], size=9)
            axs[r, i].axis("off")

    if tight:
        if cbar:
            plt.subplots_adjust(hspace=0.2, wspace=0.2)
        else:
            plt.subplots_adjust(hspace=0.01, wspace=0.05)

    if save_fn:
        plt.savefig(save_fn, dpi=dpi)

    if save_dir:
        plt.savefig(save_dir / "images.svg", dpi=dpi)
        save_dir_i = Path(save_dir) / Path(titles[i])
        save_dir_i.mkdir(parents=True, exist_ok=True)
        for i, row_imgs in enumerate(imgs):
            for r, img in enumerate(row_imgs):
                plt.imsave(save_dir_i / (str(r) + ".png"), img, cmap=cmap)
    if show:
        plt.show()

    if return_fig and return_axs:
        return fig, axs
    elif return_fig:
        return fig
    elif return_axs:
        return axs


def scatter_plot(
    xy_list,
    titles=None,
    save_dir=None,
    tight=True,
    show=True,
    return_fig=False,
    figsize=None,
    suptitle=None,
    cmap="gray",
    fontsize=17,
    s=0.1,
    linewidths=1.5,
    color="b",
):
    r"""
    Plots a list of scatter plots.

    Example usage:

    .. doctest::

        import torch
        from deepinv.utils import scatter_plot
        xy = torch.randn(10, 2)
        scatter_plot([xy, xy], titles=["scatter1", "scatter2"], save_dir="test.png")

    :param list[torch.Tensor], torch.Tensor img_list: list of images to plot or single image.
    :param list[str] titles: list of titles for each image, has to be same length as img_list.
    :param None, str, Path save_dir: path to save the plot.
    :param bool tight: use tight layout.
    :param int max_imgs: maximum number of images to plot.
    :param str rescale_mode: rescale mode, either 'min_max' (images are linearly rescaled between 0 and 1 using their min and max values) or 'clip' (images are clipped between 0 and 1).
    :param bool show: show the image plot.
    :param bool return_fig: return the figure object.
    :param tuple[int] figsize: size of the figure.
    :param str suptitle: title of the figure.
    :param str cmap: colormap to use for the images. Default: gray
    :param str interpolation: interpolation to use for the images. See https://matplotlib.org/stable/gallery/images_contours_and_fields/interpolation_methods.html for more details. Default: none
    """
    # Use the matplotlib config from deepinv
    config_matplotlib(fontsize=fontsize)

    if isinstance(xy_list, torch.Tensor):
        xy_list = [xy_list]

    if isinstance(titles, str):
        titles = [titles]

    scatters = []
    for xy in xy_list:
        scatters.append([xy.detach().cpu().numpy()])

    if figsize is None:
        figsize = (len(scatters) * 2, len(scatters[0]) * 2)

    fig, axs = plt.subplots(
        len(scatters[0]),
        len(scatters),
        figsize=figsize,
        squeeze=False,
    )

    if suptitle:
        plt.suptitle(suptitle, size=fontsize)
        fig.subplots_adjust(top=0.75, wspace=0.15)

    for i, row_scatter in enumerate(scatters):
        for r, xy in enumerate(row_scatter):
            axs[r, i].scatter(
                xy[:, 0], xy[:, 1], s=s, linewidths=linewidths, c=color, cmap=cmap
            )
            if titles and r == 0:
                axs[r, i].set_title(titles[i], size=fontsize)
            axs[r, i].axis("off")
    if tight:
        plt.subplots_adjust(hspace=0.01, wspace=0.05)

<<<<<<< HEAD
    if save:
        plt.savefig(save, transparent=transparent)

=======
>>>>>>> 2e4b218a
    if save_dir:
        plt.savefig(save_dir / "images.png", dpi=1200)
        for i, row_scatter in enumerate(scatters):
            save_dir_i = Path(save_dir) / Path(titles[i])
            save_dir_i.mkdir(parents=True, exist_ok=True)
            for r, img in enumerate(row_scatter):
                plt.imsave(save_dir_i / Path(str(r) + ".png"), img, cmap=cmap)
    if show:
        plt.show()

    if return_fig:
        return fig


def plot_curves(metrics, save_dir=None, show=True):
    r"""
    Plots the metrics of a Plug-and-Play algorithm.

    :param dict metrics: dictionary of metrics to plot.
    :param str save_dir: path to save the plot.
    :param bool show: show the image plot.
    """
    # Use the matplotlib config from deepinv
    config_matplotlib()

    if save_dir:
        save_dir = Path(save_dir)
        save_dir.mkdir(parents=True, exist_ok=True)
    fig, axs = plt.subplots(
        1, len(metrics.keys()), figsize=(6 * len(metrics.keys()), 4)
    )
    for i, metric_name in enumerate(metrics.keys()):
        metric_val = metrics[metric_name]
        if len(metric_val) > 0:
            batch_size, n_iter = len(metric_val), len(metric_val[0])
            axs[i].spines["right"].set_visible(False)
            axs[i].spines["top"].set_visible(False)
            if metric_name == "residual":
                label = (
                    r"Residual $\frac{||x_{k+1} - x_k||}{||x_k||}$"
                    if plt.rcParams["text.usetex"]
                    else "residual"
                )
                log_scale = True
            elif metric_name == "psnr":
                label = r"$PSNR(x_k)$" if plt.rcParams["text.usetex"] else "PSNR"
                log_scale = False
            elif metric_name == "cost":
                label = r"$F(x_k)$" if plt.rcParams["text.usetex"] else "F"
                log_scale = False
            else:
                label = metric_name
                log_scale = False
            for b in range(batch_size):
                if not log_scale:
                    axs[i].plot(metric_val[b], "-o", label=f"batch {b+1}")
                else:
                    axs[i].semilogy(metric_val[b], "-o", label=f"batch {b+1}")
            axs[i].xaxis.set_major_locator(MaxNLocator(integer=True))
            # axs[i].set_xlabel("iterations")
            axs[i].set_title(label)
            axs[i].legend()
    plt.subplots_adjust(hspace=0.1)
    if save_dir:
        plt.savefig(save_dir / "curves.png")
    if show:
        plt.show()


def wandb_imgs(imgs, captions, n_plot):
    wandb_imgs = []
    for i in range(len(imgs)):
        wandb_imgs.append(
            wandb.Image(
                make_grid(imgs[i][:n_plot], nrow=int(math.sqrt(n_plot)) + 1),
                caption=captions[i],
            )
        )
    return wandb_imgs


def wandb_plot_curves(metrics, batch_idx=0, step=0):
    for metric_name, metric_val in zip(metrics.keys(), metrics.values()):
        if len(metric_val) > 0:
            batch_size, n_iter = len(metric_val), len(metric_val[0])
            wandb.log(
                {
                    f"{metric_name} batch {batch_idx}": wandb.plot.line_series(
                        xs=range(n_iter),
                        ys=metric_val,
                        keys=[f"image {j}" for j in range(batch_size)],
                        title=f"{metric_name} batch {batch_idx}",
                        xname="iteration",
                    )
                },
                step=step,
            )


def plot_parameters(model, init_params=None, save_dir=None, show=True):
    r"""
    Plot the parameters of the model before and after training.
    This can be used after training Unfolded optimization models.

    :param torch.nn.Module model: the model whose parameters are plotted. The parameters are contained in the dictionary
        ``params_algo`` attribute of the model.
    :param dict init_params: the initial parameters of the model, before training. Defaults to ``None``.
    :param str, Path save_dir: the directory where to save the plot. Defaults to ``None``.
    :param show bool: whether to show the plot. Defaults to ``True``.
    """

    if save_dir:
        save_dir = Path(save_dir)
        save_dir.mkdir(parents=True, exist_ok=True)

    color = ["b", "g", "r", "c", "m", "y", "k", "w"]

    fig, ax = plt.subplots(figsize=(7, 7))

    for key, value in zip(init_params.keys(), init_params.values()):
        if not isinstance(value, Iterable):
            init_params[key] = [value]

    def get_param(param):
        if torch.is_tensor(param):
            if len(param.shape) > 0:
                return param[0].mean().item()
            else:
                return param.item()
        else:
            return param

    for i, name_param in enumerate(model.params_algo):
        value = [
            get_param(model.params_algo[name_param][k])
            for k in range(len(model.params_algo[name_param]))
        ]
        if init_params is not None and name_param in init_params:
            value_init = [
                get_param(init_params[name_param][k])
                for k in range(len(init_params[name_param]))
            ]
            ax.plot(value_init, "--o", label="init. " + name_param, color=color[i])
            ax.plot(value, "-o", label="learned " + name_param, color=color[i])

    # Set labels and title
    ax.set_facecolor("white")
    ax.set_xticks(np.arange(len(value), step=5))
    ax.set_xlabel("Layer index")
    ax.set_ylabel("Value")
    ax.grid(True, linestyle="-", alpha=0.5, color="lightgray")
    ax.tick_params(color="lightgray")
    ax.legend()

    if show:
        plt.show()
    if save_dir:
        plt.savefig(Path(save_dir) / "parameters.png")


def plot_inset(
    img_list: List[torch.Tensor],
    titles: List[str] = None,
    labels: List[str] = [],
    label_loc: Union[Tuple, List] = (0.03, 0.03),
    extract_loc: Union[Tuple, List] = (0.0, 0.0),
    extract_size: float = 0.2,
    inset_loc: Union[Tuple, List] = (0.0, 0.5),
    inset_size: float = 0.4,
    figsize: Tuple[int] = None,
    save_fn: str = None,
    dpi: int = 1200,
    show: bool = True,
    return_fig: bool = False,
    cmap: str = "gray",
):
    r"""Plots a list of images with zoomed-in insets extracted from the images.

    The inset taken from extract_loc and shown at inset_loc. The coordinates extract_loc, inset_loc, and label_loc correspond to their top left corners taken at (horizontal, vertical) from the image's top left.

    Each loc can either be a tuple (float, float) which uses the same loc for all images across the batch dimension, or a list of these whose length must equal the batch dimension.

    Coordinates are fractions from 0-1, (0, 0) is the top left corner and (1, 1) is the bottom right corner.

    :param list[torch.Tensor], torch.Tensor img_list: list of images to plot or single image.
    :param list[str] titles: list of titles for each image, has to be same length as img_list.
    :param list[str] labels: list of overlaid labels for each image, has to be same length as img_list.
    :param list, tuple label_loc: location or locations for label to be plotted on image, defaults to (.03, .03)
    :param list, tuple extract_loc: image location or locations for extract to be taken from, defaults to (0., 0.)
    :param float extract_size: size of extract to be taken from image, defaults to 0.2
    :param list, tuple inset_loc: location or locations for inset to be plotted on image, defaults to (0., 0.5)
    :param float inset_size: size of inset to be plotted on image, defaults to 0.4
    :param tuple[int] figsize: size of the figure.
    :param str save_fn: filename for plot to be saved, if None, don't save, defaults to None
    :param int dpi: DPI to save images.
    :param bool show: show the image plot.
    :param bool return_fig: return the figure object.
    """

    fig = plot(
        img_list, titles, show=False, return_fig=True, cmap=cmap, figsize=figsize
    )
    axs = fig.axes
    batch_size = img_list[0].shape[0]

    # Expand the locs over img_list and batch dimensions
    def expand_locs(locs, n):
        if not isinstance(locs[0], (tuple, list)):
            locs = (locs,)
        n //= len(locs)
        temp = [(loc,) * n for loc in locs]
        return [a for b in temp for a in b]

    extract_locs = expand_locs(extract_loc, len(img_list) * batch_size)
    inset_locs = expand_locs(inset_loc, len(img_list) * batch_size)
    label_locs = expand_locs(label_loc, len(img_list) * batch_size)

    for img, ax, label, extract_loc, inset_loc, label_loc in zip_longest(
        [vol[[i]] for i in range(batch_size) for vol in img_list],
        axs,
        labels,
        extract_locs,
        inset_locs,
        label_locs,
    ):
        _, _, h, w = img.shape

        # Plot inset
        axins = ax.inset_axes(
            (inset_loc[0], 1 - inset_loc[1] - inset_size, inset_size, inset_size)
        )
        axins.imshow(
            rescale_img(img)
            .type(torch.float32)
            .squeeze(0)
            .permute(1, 2, 0)
            .detach()
            .cpu()
            .numpy(),
            cmap=cmap,
        )

        # Set inset image according to extract
        axins.set_xlim(extract_loc[0] * w, (extract_loc[0] + extract_size) * w)
        axins.set_ylim((extract_loc[1] + extract_size) * h, extract_loc[1] * h)

        # Inset borders
        for spine in ["bottom", "top", "left", "right"]:
            axins.spines[spine].set_color("lime")

        axins.grid(False)
        axins.set_xticks([])
        axins.set_yticks([])

        # Extract borders
        ax.indicate_inset(
            [
                extract_loc[0] * w,
                extract_loc[1] * h,
                extract_size * w,
                extract_size * h,
            ],
            edgecolor="red",
        )

        if label is not None:
            ax.text(
                label_loc[0],
                1 - label_loc[1],
                str(label),
                fontsize="medium",
                color="red",
                ha="left",
                va="top",
                transform=ax.transAxes,
                bbox=dict(boxstyle="square,pad=0", fc="white", ec="none"),
            )

    if save_fn:
        plt.savefig(save_fn, dpi=dpi)

    if show:
        plt.show()

    if return_fig:
        return fig


def plot_videos(
    vid_list: Union[torch.Tensor, List[torch.Tensor]],
    titles: Union[str, List[str]] = None,
    time_dim: int = 2,
    rescale_mode: str = "min_max",
    display: bool = False,
    figsize: Tuple[int] = None,
    dpi: int = None,
    save_fn: str = None,
    return_anim: bool = False,
    anim_writer: str = None,
    anim_kwargs: dict = {},
    **plot_kwargs,
):
    r"""Plots and animates a list of image sequences.

    Plots videos as sequence of side-by-side frames, and saves animation (e.g. GIF) or displays as interactive HTML in notebook. This is useful for e.g. time-varying inverse problems. Individual frames are plotted with :meth:`deepinv.utils.plot`

    vid_list can either be a video or a list of them. A video is defined as images of shape [B,C,H,W] augmented with a time dimension specified by ``time_dim``, e.g. of shape [B,C,T,H,W] and ``time_dim=2``. All videos must be same time-length.

    Per frame of the videos, this function calls :meth:`deepinv.utils.plot`, see its params to see how the frames are plotted.

    To display an interactive HTML video in an IPython notebook, use ``display=True``. Note IPython must be installed for this.

    |sep|

    :Examples:

        Display list of image sequences live in a notebook:

        >>> from deepinv.utils import plot_videos
        >>> x = torch.rand((1, 3, 5, 8, 8)) # B,C,T,H,W image sequence
        >>> y = torch.rand((1, 3, 5, 16, 16))
        >>> plot_videos([x, y], display=True) # Display interactive view in notebook (requires IPython)
        >>> plot_videos([x, y], save_fn="vid.gif") # Save video as GIF


    :param Union[torch.Tensor, List[torch.Tensor]] vid_list: video or list of videos as defined above
    :param Union[str, List[str]] titles: titles of images in frame, defaults to None
    :param int time_dim: time dimension of the videos. All videos should have same length in this dimension, or length 1. After indexing this dimension, the resulting images should be of shape [B,C,H,W]. Defaults to 2
    :param str rescale_mode: rescaling mode for :meth:`deepinv.utils.plot`, defaults to "min_max"
    :param bool display: display an interactive HTML video in an IPython notebook, defaults to False
    :param tuple[int], None figsize: size of the figure. If None, calculated from size of img list.
    :param str save_fn: if not None, save the animation to this filename. File extension must be provided, note ``anim_writer`` might have to be specified. Defaults to None
    :param str anim_writer: animation writer, see https://matplotlib.org/stable/users/explain/animations/animations.html#animation-writers, defaults to None
    :param bool return_anim: return matplotlib animation object, defaults to False
    :param int dpi: DPI of saved videos.
    :param dict anim_kwargs: keyword args for matplotlib FuncAnimation init
    :param \** plot_kwargs: kwargs to pass to :meth:`deepinv.utils.plot`
    """
    if isinstance(vid_list, torch.Tensor):
        vid_list = [vid_list]

    def animate(i, fig=None, axs=None):
        return plot(
            [
                vid.select(time_dim, i if vid.shape[time_dim] > 1 else 0)
                for vid in vid_list
            ],
            titles=titles,
            show=False,
            rescale_mode=rescale_mode,
            return_fig=True,
            return_axs=True,
            fig=fig,
            axs=axs,
            figsize=figsize,
            **plot_kwargs,
        )

    fig, axs = animate(0)
    anim = FuncAnimation(
        fig,
        partial(animate, fig=fig, axs=axs),
        frames=vid_list[0].shape[time_dim],
        **anim_kwargs,
    )

    if save_fn:
        save_fn = Path(save_fn)
        anim.save(
            save_fn.with_suffix(".gif") if save_fn.suffix == "" else save_fn,
            writer=anim_writer,
            dpi=dpi,
        )

    if return_anim:
        return anim

    if display:
        try:
            from IPython.display import HTML

            return HTML(anim.to_jshtml())
        except ImportError:
            warn("IPython can't be found. Install it to use display=True. Skipping...")


def plot_ortho3D(
    img_list,
    titles=None,
    save_dir=None,
    tight=True,
    max_imgs=4,
    rescale_mode="min_max",
    show=True,
    return_fig=False,
    figsize=None,
    suptitle=None,
    cmap="gray",
    fontsize=17,
    interpolation="nearest",
):
    r"""
    Plots an orthogonal view of 3D images.

    The images should be of shape [B, C, D, H, W] or [C, D, H, W], where B is the batch size, C is the number of channels,
    D is the depth, H is the height and W is the width. The images are plotted in a grid, where the number of rows is B
    and the number of columns is the length of the list. If the B is bigger than max_imgs, only the first
    batches are plotted.

    .. warning::

        If the number of channels is 2, the magnitude of the complex images is plotted.
        If the number of channels is bigger than 3, only the first 3 channels are plotted.

    Example usage:

    .. doctest::

        import torch
        from deepinv.utils import plot_ortho3D
        img = torch.rand(2, 3, 8, 16, 16)
        plot_ortho3D(img)

    :param list[torch.Tensor], torch.Tensor img_list: list of images to plot or single image.
    :param list[str] titles: list of titles for each image, has to be same length as img_list.
    :param None, str, Path save_dir: path to save the plot.
    :param bool tight: use tight layout.
    :param int max_imgs: maximum number of images to plot.
    :param str rescale_mode: rescale mode, either 'min_max' (images are linearly rescaled between 0 and 1 using their min and max values) or 'clip' (images are clipped between 0 and 1).
    :param bool show: show the image plot.
    :param bool return_fig: return the figure object.
    :param tuple[int] figsize: size of the figure.
    :param str suptitle: title of the figure.
    :param str cmap: colormap to use for the images. Default: gray
    :param int fontsize: fontsize for the titles. Default: 17
    :param str interpolation: interpolation to use for the images. See https://matplotlib.org/stable/gallery/images_contours_and_fields/interpolation_methods.html for more details. Default: none
    """
    # Use the matplotlib config from deepinv
    config_matplotlib(fontsize=fontsize)

    if save_dir:
        save_dir = Path(save_dir)
        save_dir.mkdir(parents=True, exist_ok=True)

    if isinstance(img_list, torch.Tensor):
        img_list = [img_list]

    for i, img in enumerate(img_list):
        if len(img.shape) == 3:
            img_list[i] = img.unsqueeze(0)

    if isinstance(titles, str):
        titles = [titles]

    imgs = []
    for im in img_list:
        col_imgs = []
        for i in range(min(im.shape[0], max_imgs)):
            if im.shape[1] == 2:  # for complex images
                pimg = (
                    im[i, :, :, :]
                    .pow(2)
                    .sum(dim=0)
                    .sqrt()
                    .unsqueeze(0)
                    .type(torch.float32)
                )
            elif im.shape[1] > 3:
                pimg = im[i, 0:3, :, :, :].type(torch.float32)
            else:
                if torch.is_complex(im):
                    pimg = im[i, :, :, :, :].abs().type(torch.float32)
                else:
                    pimg = im[i, :, :, :, :].type(torch.float32)
            pimg = rescale_img(pimg, rescale_mode=rescale_mode)
            col_imgs.append(pimg.detach().permute(1, 2, 3, 0).cpu().numpy())
        imgs.append(col_imgs)

    if figsize is None:
        figsize = (3 * len(imgs), 3 * len(imgs[0]))

    split_ratios = np.zeros((len(imgs), len(imgs[0])))
    for icol in range(len(imgs)):
        for jrow in range(len(imgs[0])):
            split_ratios[icol, jrow] = np.max(
                [
                    imgs[icol][jrow].shape[0] / imgs[icol][jrow].shape[1],
                    imgs[icol][jrow].shape[0] / imgs[icol][jrow].shape[2],
                ]
            )

    fig, axs = plt.subplots(
        len(imgs[0]),
        len(imgs),
        figsize=figsize,
        squeeze=False,
    )

    if suptitle:
        plt.suptitle(suptitle)
        fig.subplots_adjust(top=0.75)

    for i, row_imgs in enumerate(imgs):
        for r, img in enumerate(row_imgs):
            img = img**0.5

            ax_XY = axs[r, i]
            ax_XY.imshow(
                img[img.shape[0] // 2] ** 0.5, cmap=cmap, interpolation=interpolation
            )
            # ax_XY.set_aspect(1.)
            divider = make_axes_locatable(ax_XY)
            ax_XZ = divider.append_axes(
                "bottom", 3 * 0.5 * split_ratios[i, r], sharex=ax_XY
            )  # pad=1.0*split_ratios[i, r], sharex=ax_XY)
            ax_XZ.imshow(
                img[:, img.shape[1] // 2, :] ** 0.5,
                cmap=cmap,
                interpolation=interpolation,
            )
            ax_ZY = divider.append_axes(
                "right", 3 * 0.5 * split_ratios[i, r], sharey=ax_XY
            )  # pad=1.0*split_ratios[i, r]
            ax_ZY.imshow(
                np.moveaxis(img[:, :, img.shape[2] // 2] ** 0.5, (0, 1, 2), (1, 0, 2)),
                cmap=cmap,
                interpolation=interpolation,
            )

            if titles and r == 0:
                axs[r, i].set_title(titles[i])
            ax_XY.axis("off")
            ax_XZ.axis("off")
            ax_ZY.axis("off")

    if tight:
        plt.subplots_adjust(hspace=0.05, wspace=0.05)
    if save_dir:
        plt.savefig(save_dir / "images.png", dpi=600)
        for i, row_imgs in enumerate(imgs):
            for r, img in enumerate(row_imgs):
                plt.imsave(
                    save_dir / (titles[i] + "_" + str(r) + ".png"), img, cmap=cmap
                )
    if show:
        plt.show()

    if return_fig:
        return fig<|MERGE_RESOLUTION|>--- conflicted
+++ resolved
@@ -400,12 +400,6 @@
     if tight:
         plt.subplots_adjust(hspace=0.01, wspace=0.05)
 
-<<<<<<< HEAD
-    if save:
-        plt.savefig(save, transparent=transparent)
-
-=======
->>>>>>> 2e4b218a
     if save_dir:
         plt.savefig(save_dir / "images.png", dpi=1200)
         for i, row_scatter in enumerate(scatters):
