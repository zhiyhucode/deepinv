--- conflicted
+++ resolved
@@ -181,17 +181,14 @@
     cmap="gray",
     fontsize=17,
     interpolation="none",
-<<<<<<< HEAD
     save: str = None,
     transparent: bool = False,
-=======
     cbar=False,
     dpi=1200,
     fig=None,
     axs=None,
     return_fig=False,
     return_axs=False,
->>>>>>> 2a6e2f79
 ):
     r"""
     Plots a list of images.
@@ -389,13 +386,8 @@
     )
 
     if suptitle:
-<<<<<<< HEAD
         plt.suptitle(suptitle, size=fontsize)
-        fig.subplots_adjust(top=0.75)
-=======
-        plt.suptitle(suptitle, size=12)
         fig.subplots_adjust(top=0.75, wspace=0.15)
->>>>>>> 2a6e2f79
 
     for i, row_scatter in enumerate(scatters):
         for r, xy in enumerate(row_scatter):
