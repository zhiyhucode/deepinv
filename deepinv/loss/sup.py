--- conflicted
+++ resolved
@@ -1,132 +1,128 @@
-from __future__ import annotations
-<<<<<<< HEAD
-from typing import Union, TYPE_CHECKING
-=======
-from typing import TYPE_CHECKING
->>>>>>> 681d90b9
-
-import torch
-from torch import Tensor
-from deepinv.loss.loss import Loss
-from deepinv.loss.metric.metric import Metric
-from deepinv.models.base import Reconstructor
-
-if TYPE_CHECKING:
-    from deepinv.physics.forward import Physics
-
-
-class SupLoss(Loss):
-    r"""
-    Standard supervised loss
-
-    The supervised loss is defined as
-
-    .. math::
-
-        \frac{1}{n}\|x-\inverse{y}\|^2
-
-    where :math:`\inverse{y}` is the reconstructed signal and :math:`x` is the ground truth target of :math:`n` elements.
-
-    By default, the error is computed using the MSE metric, however any other metric (e.g., :math:`\ell_1`)
-    can be used as well.
-    If called with arguments ``x_net, x``, this is simply a wrapper for the metric ``metric``.
-
-    :param Metric, torch.nn.Module metric: metric used for computing data consistency,
-        which is set as the mean squared error by default.
-    """
-
-    def __init__(self, metric: Metric | torch.nn.Module | None = None):
-        if metric is None:
-            metric = torch.nn.MSELoss()
-        super().__init__()
-        self.name = "supervised"
-        self.metric = metric
-
-    def forward(self, x_net, x, **kwargs):
-        r"""
-        Computes the loss.
-
-        :param torch.Tensor x_net: Reconstructed image :math:\inverse{y}.
-        :param torch.Tensor x: Target (ground-truth) image.
-        :return: (:class:`torch.Tensor`) loss.
-        """
-        return self.metric(x_net, x)
-
-
-class ReducedResolutionLoss(SupLoss):
-    r"""
-    Reduced resolution loss for blur and downsampling problems.
-
-    The reduced resolution loss is defined as
-
-    .. math::
-
-        \frac{1}{n}\|y-\inverse{\forw{y}}\|^2
-
-    where :math:`\forw{y}` is the reduced resolution measurement via further degrading, and the measurement :math:`y` is used a supervisory signal.
-
-    .. warning::
-
-        This loss can only be used with physics that can be used to meaningfully further degrade the measurements
-        :math:`y`, such as blur or downsampling. The physics must be defined without an `img_size` so it can be applied
-        to the measurements :math:`y`.
-
-    .. hint::
-
-        During training, consider using the `disable_train_metrics` option in :class:`deepinv.Trainer` to prevent a shape
-        mismatch during metric computation since the reduced resolution output will smaller than ground truth.
-
-    This loss was used in :footcite:t:`shocher2017zero-shot` for downsampling tasks, and is named Wald's protocol :footcite:p:`wald1997fusion`
-    for pan-sharpening tasks.
-
-    :param Metric, torch.nn.Module metric: metric used for computing data consistency,
-        which is set as the mean squared error by default.
-    """
-
-    def forward(self, x_net: Tensor, y: Tensor, *args, **kwargs):
-        r"""
-        Computes the reduced resolution loss.
-
-        :param torch.Tensor x_net: reconstructions.
-        :param torch.Tensor y: Measurements.
-        :param deepinv.physics.Physics physics: Forward operator associated with the measurements.
-        :param torch.nn.Module model: Reconstruction function.
-        :return: (:class:`torch.Tensor`) loss.
-        """
-        try:
-            return self.metric(x_net, y)
-        except BaseException as e:
-            raise RuntimeError(
-                f"Metric error. Check that the reconstruction (of shape {x_net.shape}) and y (of shape {y.shape}) can be used to calculate the metric. Full error:",
-                str(e),
-            )
-
-    def adapt_model(self, model: torch.nn.Module) -> ReducedResolutionModel:
-        if isinstance(model, self.ReducedResolutionModel):
-            return model
-        else:
-            return self.ReducedResolutionModel(model)
-
-    class ReducedResolutionModel(Reconstructor):
-        def __init__(self, model: Reconstructor):
-            super().__init__()
-            self.model = model
-
-        def forward(self, y: Tensor, physics: Physics, **kwargs):
-            if self.training:
-                try:
-                    z = physics(y)
-                except BaseException as e:
-                    raise RuntimeError(
-                        "Physics error. Check that the used physics can be applied to y to generate a further degraded y. Full error:",
-                        str(e),
-                    )
-                try:
-                    return self.model(z, physics)
-                except BaseException as e:
-                    raise RuntimeError(
-                        "Model error. Check that the model can be used with a reduced-resolution input physics.A(y). Full error:",
-                        str(e),
-                    )
-            else:
-                return self.model(y, physics)
+from __future__ import annotations
+from typing import TYPE_CHECKING
+
+import torch
+from torch import Tensor
+from deepinv.loss.loss import Loss
+from deepinv.loss.metric.metric import Metric
+from deepinv.models.base import Reconstructor
+
+if TYPE_CHECKING:
+    from deepinv.physics.forward import Physics
+
+
+class SupLoss(Loss):
+    r"""
+    Standard supervised loss
+
+    The supervised loss is defined as
+
+    .. math::
+
+        \frac{1}{n}\|x-\inverse{y}\|^2
+
+    where :math:`\inverse{y}` is the reconstructed signal and :math:`x` is the ground truth target of :math:`n` elements.
+
+    By default, the error is computed using the MSE metric, however any other metric (e.g., :math:`\ell_1`)
+    can be used as well.
+    If called with arguments ``x_net, x``, this is simply a wrapper for the metric ``metric``.
+
+    :param Metric, torch.nn.Module metric: metric used for computing data consistency,
+        which is set as the mean squared error by default.
+    """
+
+    def __init__(self, metric: Metric | torch.nn.Module | None = None):
+        if metric is None:
+            metric = torch.nn.MSELoss()
+        super().__init__()
+        self.name = "supervised"
+        self.metric = metric
+
+    def forward(self, x_net, x, **kwargs):
+        r"""
+        Computes the loss.
+
+        :param torch.Tensor x_net: Reconstructed image :math:\inverse{y}.
+        :param torch.Tensor x: Target (ground-truth) image.
+        :return: (:class:`torch.Tensor`) loss.
+        """
+        return self.metric(x_net, x)
+
+
+class ReducedResolutionLoss(SupLoss):
+    r"""
+    Reduced resolution loss for blur and downsampling problems.
+
+    The reduced resolution loss is defined as
+
+    .. math::
+
+        \frac{1}{n}\|y-\inverse{\forw{y}}\|^2
+
+    where :math:`\forw{y}` is the reduced resolution measurement via further degrading, and the measurement :math:`y` is used a supervisory signal.
+
+    .. warning::
+
+        This loss can only be used with physics that can be used to meaningfully further degrade the measurements
+        :math:`y`, such as blur or downsampling. The physics must be defined without an `img_size` so it can be applied
+        to the measurements :math:`y`.
+
+    .. hint::
+
+        During training, consider using the `disable_train_metrics` option in :class:`deepinv.Trainer` to prevent a shape
+        mismatch during metric computation since the reduced resolution output will smaller than ground truth.
+
+    This loss was used in :footcite:t:`shocher2017zero-shot` for downsampling tasks, and is named Wald's protocol :footcite:p:`wald1997fusion`
+    for pan-sharpening tasks.
+
+    :param Metric, torch.nn.Module metric: metric used for computing data consistency,
+        which is set as the mean squared error by default.
+    """
+
+    def forward(self, x_net: Tensor, y: Tensor, *args, **kwargs):
+        r"""
+        Computes the reduced resolution loss.
+
+        :param torch.Tensor x_net: reconstructions.
+        :param torch.Tensor y: Measurements.
+        :param deepinv.physics.Physics physics: Forward operator associated with the measurements.
+        :param torch.nn.Module model: Reconstruction function.
+        :return: (:class:`torch.Tensor`) loss.
+        """
+        try:
+            return self.metric(x_net, y)
+        except BaseException as e:
+            raise RuntimeError(
+                f"Metric error. Check that the reconstruction (of shape {x_net.shape}) and y (of shape {y.shape}) can be used to calculate the metric. Full error:",
+                str(e),
+            )
+
+    def adapt_model(self, model: torch.nn.Module) -> ReducedResolutionModel:
+        if isinstance(model, self.ReducedResolutionModel):
+            return model
+        else:
+            return self.ReducedResolutionModel(model)
+
+    class ReducedResolutionModel(Reconstructor):
+        def __init__(self, model: Reconstructor):
+            super().__init__()
+            self.model = model
+
+        def forward(self, y: Tensor, physics: Physics, **kwargs):
+            if self.training:
+                try:
+                    z = physics(y)
+                except BaseException as e:
+                    raise RuntimeError(
+                        "Physics error. Check that the used physics can be applied to y to generate a further degraded y. Full error:",
+                        str(e),
+                    )
+                try:
+                    return self.model(z, physics)
+                except BaseException as e:
+                    raise RuntimeError(
+                        "Model error. Check that the model can be used with a reduced-resolution input physics.A(y). Full error:",
+                        str(e),
+                    )
+            else:
+                return self.model(y, physics)